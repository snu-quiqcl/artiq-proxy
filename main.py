--- conflicted
+++ resolved
@@ -11,20 +11,13 @@
 import asyncio
 from contextlib import asynccontextmanager
 from datetime import datetime
-<<<<<<< HEAD
+from enum import Enum
 from typing import Any, Dict, List, Optional, Union
 
 import h5py
-import pydantic
 import numpy as np
-=======
-from enum import Enum
-from typing import Any, Dict, List, Optional
-
-import h5py
 import pydantic
 from artiq.coredevice.comm_moninj import CommMonInj, TTLOverride
->>>>>>> b723dc43
 from fastapi import FastAPI
 from fastapi.responses import FileResponse
 from sipyco import pc_rpc as rpc
@@ -456,7 +449,6 @@
     return rid_list
 
 
-<<<<<<< HEAD
 @app.get("/dataset/master/")
 async def get_master_dataset(key: str) -> Union[int, float, List]:
     """Returns the dataset broadcast to artiq master.
@@ -469,7 +461,8 @@
     if isinstance(array, np.ndarray):
         array = array.tolist()
     return array
-=======
+
+
 class ResultFileType(str, Enum):
     """Enum class for describing the result file type.
     
@@ -527,7 +520,6 @@
     """
     for channel in configs["ttl_channels"]:
         mi_connection.inject(channel, TTLOverride.en.value, value)
->>>>>>> b723dc43
 
 
 def get_client(target_name: str) -> rpc.Client:
