"""Proxy server to communicate a client to ARTIQ."""

import json
import logging
import os
import posixpath
import shutil
import time
from contextlib import asynccontextmanager
from datetime import datetime
from typing import Any, Dict, List, Optional

import pydantic
from fastapi import FastAPI
from sipyco import pc_rpc as rpc

configs = {}


def load_config_file():
    """Loads config information from the configuration file.

    The file should have the following JSON structure:

      {
        "master_path": {master_path}
        "repository_path": {repository_path}
      }
    """
    with open("config.json", encoding="utf-8") as config_file:
        configs.update(json.load(config_file))


@asynccontextmanager
async def lifespan(_app: FastAPI):
    """Lifespan events.

    This function is set as the lifespan of the application.
    """
    load_config_file()
    yield


app = FastAPI(lifespan=lifespan)


@app.get("/ls/")
async def list_directory(directory: str = "") -> List[str]:
    """Gets the list of elements in the given path and returns it.

    The "master_path" and "repository_path" in the configuration file 
    is used for the prefix of the path.

    Args:
        directory: The path of the directory to search for.

    Returns:
        A list with items in the given directory.
        It lists directories before files, sorted in an alphabetical order.
    """
    remote = get_client("master_experiment_db")
    full_path = posixpath.join(configs["master_path"], configs["repository_path"], directory)
    item_list = remote.list_directory(full_path)
    return sorted(
        item_list,
        key=lambda item: (not item.endswith("/"), item)
    )


class ExperimentInfo(pydantic.BaseModel):
    """Experiment information.
    
    This is the return type of get_experiment_info().

    Fields:
        name: The experiment name which is set as the docstring in the experiment file.
        arginfo: The dictionary containing arguments of the experiment.
          Each key is an argument name and its value contains the argument type,
          the default value, and the additional information for the argument.
    """
    name: str
    arginfo: Dict[str, Any]


@app.get("/experiment/info/", response_model=Dict[str, ExperimentInfo])
async def get_experiment_info(file: str) -> Any:
    """Gets information of the given experiment file and returns it.
    
    Args:
        file: The path of the experiment file.

    Returns:
        A dictionary containing only one element of which key is the experiment class name.
        The value is an ExperimentInfo object.
    """
    remote = get_client("master_experiment_db")
    return remote.examine(file)


<<<<<<< HEAD
@app.get("/experiment/code/")
async def get_experiment_code(file: str) -> str:
    """Gets code of the given experiment file and returns it.
    
    Args:
        file: The path of the experiment file.
    """
    full_path = posixpath.join(configs["master_path"], configs["repository_path"], file)
    with open(full_path, encoding="utf-8") as experiment_file:
        code = experiment_file.read()
    return code


@app.post("/experiment/delete/")
async def delete_experiment(rid: int):
    """Kills the run with the specified RID.

    Args:
        rid: The run identifier value of the target experiment.
    """
    remote = get_client("master_schedule")
    remote.delete(rid)


@app.post("/experiment/terminate/")
async def request_termination_of_experiment(rid: int):
    """Requests graceful termination of the run with the specified RID.

    Args:
        rid: The run identifier value of the target experiment.
    """
    remote = get_client("master_schedule")
    remote.request_termination(rid)


=======
>>>>>>> 3669eeba
@app.get("/experiment/submit/")
async def submit_experiment(  # pylint: disable=too-many-arguments
    file: str,
    args: str = "{}",
    pipeline: str = "main",
    priority: int = 0,
    timed: Optional[str] = None,
    visualize: bool = False
) -> int:
    """Submits the given experiment file.
    
    Args:
        file: The path of the experiment file.
        args: The arguments to submit which must be a JSON string of a dictionary.
          Each key is an argument name and its value is the value of the argument.
        pipeline: The pipeline to run the experiment in.
        priority: Higher value means sooner scheduling.
        timed: The due date for the experiment in ISO format.
          None for no due date.
        visualize: If True, the experiment file is modified for visualization.
          The original file and vcd file are saved in the visualize path set in config.json.
    
    Returns:
        The run identifier, an integer which is incremented at each experiment submission.
    """
    if visualize:
        experiment_path = posixpath.join(configs["master_path"], configs["repository_path"], file)
        with open(experiment_path, encoding="utf-8") as experiment_file:
            _code = experiment_file.read()
        # TODO(BECATRUE): The code will be modifed in #37.
    else:
        # TODO(BECATRUE): The exact experiment path will be assigned in #37.
        pass
    expid = {
        "log_level": logging.WARNING,
        "class_name": None,
        "arguments": json.loads(args),
        "file": posixpath.join(configs["repository_path"], file)
    }
    due_date = None if timed is None else time.mktime(datetime.fromisoformat(timed).timetuple())
    remote = get_client("master_schedule")
    rid = remote.submit(pipeline, expid, priority, due_date, False)
    if visualize:
        visualize_dir_path = posixpath.join(
            configs["master_path"],
            configs["visualize_path"],
            f"{rid}/"
        )
        os.makedirs(visualize_dir_path)
        copied_experiment_path = posixpath.join(visualize_dir_path, "experiment.py")
        shutil.copyfile(experiment_path, copied_experiment_path)
    return rid


def get_client(target_name: str) -> rpc.Client:
    """Creates a client connecting to ARTIQ and returns it.

    The host is a localhost and the port is for ARTIQ master control.

    Args:
        target_name: The name of the target.
          The possible candidates are as follows:
            - master_schedule
            - master_dataset_db
            - master_device_db
            - master_experiment_db
          For details, see main() in artiq.frontend.artiq_client.
    """
    return rpc.Client("::1", 3251, target_name)<|MERGE_RESOLUTION|>--- conflicted
+++ resolved
@@ -97,7 +97,6 @@
     return remote.examine(file)
 
 
-<<<<<<< HEAD
 @app.get("/experiment/code/")
 async def get_experiment_code(file: str) -> str:
     """Gets code of the given experiment file and returns it.
@@ -133,8 +132,6 @@
     remote.request_termination(rid)
 
 
-=======
->>>>>>> 3669eeba
 @app.get("/experiment/submit/")
 async def submit_experiment(  # pylint: disable=too-many-arguments
     file: str,
